--- conflicted
+++ resolved
@@ -15,13 +15,8 @@
         "repositoryURL": "https://github.com/orlandos-nl/MongoKitten.git",
         "state": {
           "branch": null,
-<<<<<<< HEAD
-          "revision": "c3ca3bec61fec81c06d2275df8cde2dee72d1cab",
-          "version": "6.7.5"
-=======
           "revision": "4850c77a604fa10fc16c8ccac0d808b6461a0f74",
           "version": "7.0.0"
->>>>>>> 31635b32
         }
       },
       {
