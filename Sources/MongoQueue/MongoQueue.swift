--- conflicted
+++ resolved
@@ -127,26 +127,11 @@
         
         started = true
         
-<<<<<<< HEAD
-        let eventLoop = collection.nio.eventLoop
-        
-        // If another instance crashed, causing a stale task, this ensures the task gets requeued
-        task = collection.nio.eventLoop.scheduleRepeatedAsyncTask(
-            initialDelay: .seconds(0),
-            delay: stalledTaskPollingFrequency,
-            notifying: nil
-        ) { [weak self, eventLoop] task in
-            if let queue = self {
-                let promise = eventLoop.makePromise(of: Void.self)
-                promise.completeWithTask {
-                    try await queue.findAndRequeueStaleTasks()
-=======
         // If another instance crashed, causing a stale task, this ensures the task gets requeued
         task = Task { [weak self] in
             repeat {
                 guard let queue = self else {
                     return
->>>>>>> 31635b32
                 }
                 
                 _ = try? await queue.findAndRequeueStaleTasks()
